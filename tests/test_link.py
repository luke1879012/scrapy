--- conflicted
+++ resolved
@@ -43,10 +43,6 @@
         l2 = eval(repr(l1))
         self._assert_same_links(l1, l2)
 
-<<<<<<< HEAD
-    def test_non_str_url_py2(self):
-=======
     def test_bytes_url(self):
->>>>>>> 78ad0163
         with self.assertRaises(TypeError):
             Link(b"http://www.example.com/\xc2\xa3")