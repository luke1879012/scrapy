import pickle
import re
import unittest
from warnings import catch_warnings

from scrapy.exceptions import ScrapyDeprecationWarning
from scrapy.http import HtmlResponse, XmlResponse
from scrapy.link import Link
from scrapy.linkextractors import FilteringLinkExtractor
from scrapy.linkextractors.lxmlhtml import LxmlLinkExtractor
from tests import get_testdata


# a hack to skip base class tests in pytest
class Base:
    class LinkExtractorTestCase(unittest.TestCase):
        extractor_cls = None

        def setUp(self):
            body = get_testdata('link_extractor', 'linkextractor.html')
            self.response = HtmlResponse(url='http://example.com/index', body=body)

        def test_urls_type(self):
            ''' Test that the resulting urls are str objects '''
            lx = self.extractor_cls()
            self.assertTrue(all(isinstance(link.url, str)
                                for link in lx.extract_links(self.response)))

        def test_extract_all_links(self):
            lx = self.extractor_cls()
            page4_url = 'http://example.com/page%204.html'

            self.assertEqual([link for link in lx.extract_links(self.response)], [
                Link(url='http://example.com/sample1.html', text=u''),
                Link(url='http://example.com/sample2.html', text=u'sample 2'),
                Link(url='http://example.com/sample3.html', text=u'sample 3 text'),
                Link(url='http://example.com/sample3.html#foo', text='sample 3 repetition with fragment'),
                Link(url='http://www.google.com/something', text=u''),
                Link(url='http://example.com/innertag.html', text=u'inner tag'),
                Link(url=page4_url, text=u'href with whitespaces'),
            ])

        def test_extract_filter_allow(self):
            lx = self.extractor_cls(allow=('sample', ))
            self.assertEqual([link for link in lx.extract_links(self.response)], [
                Link(url='http://example.com/sample1.html', text=u''),
                Link(url='http://example.com/sample2.html', text=u'sample 2'),
                Link(url='http://example.com/sample3.html', text=u'sample 3 text'),
                Link(url='http://example.com/sample3.html#foo', text='sample 3 repetition with fragment')
            ])

        def test_extract_filter_allow_with_duplicates(self):
            lx = self.extractor_cls(allow=('sample', ), unique=False)
            self.assertEqual([link for link in lx.extract_links(self.response)], [
                Link(url='http://example.com/sample1.html', text=u''),
                Link(url='http://example.com/sample2.html', text=u'sample 2'),
                Link(url='http://example.com/sample3.html', text=u'sample 3 text'),
                Link(url='http://example.com/sample3.html', text=u'sample 3 repetition'),
                Link(url='http://example.com/sample3.html#foo', text='sample 3 repetition with fragment')
            ])

        def test_extract_filter_allow_with_duplicates_canonicalize(self):
            lx = self.extractor_cls(allow=('sample', ), unique=False,
                                    canonicalize=True)
            self.assertEqual([link for link in lx.extract_links(self.response)], [
                Link(url='http://example.com/sample1.html', text=u''),
                Link(url='http://example.com/sample2.html', text=u'sample 2'),
                Link(url='http://example.com/sample3.html', text=u'sample 3 text'),
                Link(url='http://example.com/sample3.html', text=u'sample 3 repetition'),
                Link(url='http://example.com/sample3.html', text='sample 3 repetition with fragment')
            ])

        def test_extract_filter_allow_no_duplicates_canonicalize(self):
            lx = self.extractor_cls(allow=('sample',), unique=True,
                                    canonicalize=True)
            self.assertEqual([link for link in lx.extract_links(self.response)], [
                Link(url='http://example.com/sample1.html', text=u''),
                Link(url='http://example.com/sample2.html', text=u'sample 2'),
                Link(url='http://example.com/sample3.html', text=u'sample 3 text'),
            ])

        def test_extract_filter_allow_and_deny(self):
            lx = self.extractor_cls(allow=('sample', ), deny=('3', ))
            self.assertEqual([link for link in lx.extract_links(self.response)], [
                Link(url='http://example.com/sample1.html', text=u''),
                Link(url='http://example.com/sample2.html', text=u'sample 2'),
            ])

        def test_extract_filter_allowed_domains(self):
            lx = self.extractor_cls(allow_domains=('google.com', ))
            self.assertEqual([link for link in lx.extract_links(self.response)], [
                Link(url='http://www.google.com/something', text=u''),
            ])

        def test_extraction_using_single_values(self):
            '''Test the extractor's behaviour among different situations'''

            lx = self.extractor_cls(allow='sample')
            self.assertEqual([link for link in lx.extract_links(self.response)], [
                Link(url='http://example.com/sample1.html', text=u''),
                Link(url='http://example.com/sample2.html', text=u'sample 2'),
                Link(url='http://example.com/sample3.html', text=u'sample 3 text'),
                Link(url='http://example.com/sample3.html#foo',
                     text='sample 3 repetition with fragment')
            ])

            lx = self.extractor_cls(allow='sample', deny='3')
            self.assertEqual([link for link in lx.extract_links(self.response)], [
                Link(url='http://example.com/sample1.html', text=u''),
                Link(url='http://example.com/sample2.html', text=u'sample 2'),
            ])

            lx = self.extractor_cls(allow_domains='google.com')
            self.assertEqual([link for link in lx.extract_links(self.response)], [
                Link(url='http://www.google.com/something', text=u''),
            ])

            lx = self.extractor_cls(deny_domains='example.com')
            self.assertEqual([link for link in lx.extract_links(self.response)], [
                Link(url='http://www.google.com/something', text=u''),
            ])

        def test_nofollow(self):
            '''Test the extractor's behaviour for links with rel="nofollow"'''

            html = b"""<html><head><title>Page title<title>
            <body>
            <div class='links'>
            <p><a href="/about.html">About us</a></p>
            </div>
            <div>
            <p><a href="/follow.html">Follow this link</a></p>
            </div>
            <div>
            <p><a href="/nofollow.html" rel="nofollow">Dont follow this one</a></p>
            </div>
            <div>
            <p><a href="/nofollow2.html" rel="blah">Choose to follow or not</a></p>
            </div>
            <div>
            <p><a href="http://google.com/something" rel="external nofollow">External link not to follow</a></p>
            </div>
            </body></html>"""
            response = HtmlResponse("http://example.org/somepage/index.html", body=html)

            lx = self.extractor_cls()
            self.assertEqual(lx.extract_links(response), [
                Link(url='http://example.org/about.html', text=u'About us'),
                Link(url='http://example.org/follow.html', text=u'Follow this link'),
                Link(url='http://example.org/nofollow.html', text=u'Dont follow this one', nofollow=True),
                Link(url='http://example.org/nofollow2.html', text=u'Choose to follow or not'),
                Link(url='http://google.com/something', text=u'External link not to follow', nofollow=True),
            ])

        def test_matches(self):
            url1 = 'http://lotsofstuff.com/stuff1/index'
            url2 = 'http://evenmorestuff.com/uglystuff/index'

            lx = self.extractor_cls(allow=(r'stuff1', ))
            self.assertEqual(lx.matches(url1), True)
            self.assertEqual(lx.matches(url2), False)

            lx = self.extractor_cls(deny=(r'uglystuff', ))
            self.assertEqual(lx.matches(url1), True)
            self.assertEqual(lx.matches(url2), False)

            lx = self.extractor_cls(allow_domains=('evenmorestuff.com', ))
            self.assertEqual(lx.matches(url1), False)
            self.assertEqual(lx.matches(url2), True)

            lx = self.extractor_cls(deny_domains=('lotsofstuff.com', ))
            self.assertEqual(lx.matches(url1), False)
            self.assertEqual(lx.matches(url2), True)

            lx = self.extractor_cls(allow=['blah1'], deny=['blah2'],
                                    allow_domains=['blah1.com'],
                                    deny_domains=['blah2.com'])
            self.assertEqual(lx.matches('http://blah1.com/blah1'), True)
            self.assertEqual(lx.matches('http://blah1.com/blah2'), False)
            self.assertEqual(lx.matches('http://blah2.com/blah1'), False)
            self.assertEqual(lx.matches('http://blah2.com/blah2'), False)

        def test_restrict_xpaths(self):
            lx = self.extractor_cls(restrict_xpaths=('//div[@id="subwrapper"]', ))
            self.assertEqual([link for link in lx.extract_links(self.response)], [
                Link(url='http://example.com/sample1.html', text=u''),
                Link(url='http://example.com/sample2.html', text=u'sample 2'),
            ])

        def test_restrict_xpaths_encoding(self):
            """Test restrict_xpaths with encodings"""
            html = b"""<html><head><title>Page title<title>
            <body><p><a href="item/12.html">Item 12</a></p>
            <div class='links'>
            <p><a href="/about.html">About us\xa3</a></p>
            </div>
            <div>
            <p><a href="/nofollow.html">This shouldn't be followed</a></p>
            </div>
            </body></html>"""
            response = HtmlResponse("http://example.org/somepage/index.html", body=html, encoding='windows-1252')

            lx = self.extractor_cls(restrict_xpaths="//div[@class='links']")
            self.assertEqual(lx.extract_links(response),
                             [Link(url='http://example.org/about.html', text=u'About us\xa3')])

        def test_restrict_xpaths_with_html_entities(self):
            html = b'<html><body><p><a href="/&hearts;/you?c=&euro;">text</a></p></body></html>'
            response = HtmlResponse("http://example.org/somepage/index.html", body=html, encoding='iso8859-15')
            links = self.extractor_cls(restrict_xpaths='//p').extract_links(response)
            self.assertEqual(links,
                             [Link(url='http://example.org/%E2%99%A5/you?c=%A4', text=u'text')])

        def test_restrict_xpaths_concat_in_handle_data(self):
            """html entities cause SGMLParser to call handle_data hook twice"""
            body = b"""<html><body><div><a href="/foo">&gt;\xbe\xa9&lt;\xb6\xab</a></body></html>"""
            response = HtmlResponse("http://example.org", body=body, encoding='gb18030')
            lx = self.extractor_cls(restrict_xpaths="//div")
            self.assertEqual(lx.extract_links(response),
                             [Link(url='http://example.org/foo', text=u'>\u4eac<\u4e1c',
                                   fragment='', nofollow=False)])

        def test_restrict_css(self):
            lx = self.extractor_cls(restrict_css=('#subwrapper a',))
            self.assertEqual(lx.extract_links(self.response), [
                Link(url='http://example.com/sample2.html', text=u'sample 2')
            ])

        def test_restrict_css_and_restrict_xpaths_together(self):
            lx = self.extractor_cls(restrict_xpaths=('//div[@id="subwrapper"]', ),
                                    restrict_css=('#subwrapper + a', ))
            self.assertEqual([link for link in lx.extract_links(self.response)], [
                Link(url='http://example.com/sample1.html', text=u''),
                Link(url='http://example.com/sample2.html', text=u'sample 2'),
                Link(url='http://example.com/sample3.html', text=u'sample 3 text'),
            ])

        def test_area_tag_with_unicode_present(self):
            body = b"""<html><body>\xbe\xa9<map><area href="http://example.org/foo" /></map></body></html>"""
            response = HtmlResponse("http://example.org", body=body, encoding='utf-8')
            lx = self.extractor_cls()
            lx.extract_links(response)
            lx.extract_links(response)
            lx.extract_links(response)
            self.assertEqual(lx.extract_links(response),
                             [Link(url='http://example.org/foo', text=u'',
                                   fragment='', nofollow=False)])

        def test_encoded_url(self):
            body = b"""<html><body><div><a href="?page=2">BinB</a></body></html>"""
            response = HtmlResponse("http://known.fm/AC%2FDC/", body=body, encoding='utf8')
            lx = self.extractor_cls()
            self.assertEqual(lx.extract_links(response), [
                Link(url='http://known.fm/AC%2FDC/?page=2', text=u'BinB', fragment='', nofollow=False),
            ])

        def test_encoded_url_in_restricted_xpath(self):
            body = b"""<html><body><div><a href="?page=2">BinB</a></body></html>"""
            response = HtmlResponse("http://known.fm/AC%2FDC/", body=body, encoding='utf8')
            lx = self.extractor_cls(restrict_xpaths="//div")
            self.assertEqual(lx.extract_links(response), [
                Link(url='http://known.fm/AC%2FDC/?page=2', text=u'BinB', fragment='', nofollow=False),
            ])

        def test_ignored_extensions(self):
            # jpg is ignored by default
            html = b"""<a href="page.html">asd</a> and <a href="photo.jpg">"""
            response = HtmlResponse("http://example.org/", body=html)
            lx = self.extractor_cls()
            self.assertEqual(lx.extract_links(response), [
                Link(url='http://example.org/page.html', text=u'asd'),
            ])

            # override denied extensions
            lx = self.extractor_cls(deny_extensions=['html'])
            self.assertEqual(lx.extract_links(response), [
                Link(url='http://example.org/photo.jpg'),
            ])

        def test_process_value(self):
            """Test restrict_xpaths with encodings"""
            html = b"""
<a href="javascript:goToPage('../other/page.html','photo','width=600,height=540,scrollbars'); return false">Text</a>
<a href="/about.html">About us</a>
            """
            response = HtmlResponse("http://example.org/somepage/index.html", body=html, encoding='windows-1252')

            def process_value(value):
                m = re.search(r"javascript:goToPage\('(.*?)'", value)
                if m:
                    return m.group(1)

            lx = self.extractor_cls(process_value=process_value)
            self.assertEqual(lx.extract_links(response),
                             [Link(url='http://example.org/other/page.html', text='Text')])

        def test_base_url_with_restrict_xpaths(self):
            html = b"""<html><head><title>Page title<title><base href="http://otherdomain.com/base/" />
            <body><p><a href="item/12.html">Item 12</a></p>
            </body></html>"""
            response = HtmlResponse("http://example.org/somepage/index.html", body=html)
            lx = self.extractor_cls(restrict_xpaths="//p")
            self.assertEqual(lx.extract_links(response),
                             [Link(url='http://otherdomain.com/base/item/12.html', text='Item 12')])

        def test_attrs(self):
            lx = self.extractor_cls(attrs="href")
            page4_url = 'http://example.com/page%204.html'

            self.assertEqual(lx.extract_links(self.response), [
                Link(url='http://example.com/sample1.html', text=u''),
                Link(url='http://example.com/sample2.html', text=u'sample 2'),
                Link(url='http://example.com/sample3.html', text=u'sample 3 text'),
                Link(url='http://example.com/sample3.html#foo', text='sample 3 repetition with fragment'),
                Link(url='http://www.google.com/something', text=u''),
                Link(url='http://example.com/innertag.html', text=u'inner tag'),
                Link(url=page4_url, text=u'href with whitespaces'),
            ])

            lx = self.extractor_cls(attrs=("href", "src"), tags=("a", "area", "img"), deny_extensions=())
            self.assertEqual(lx.extract_links(self.response), [
                Link(url='http://example.com/sample1.html', text=u''),
                Link(url='http://example.com/sample2.html', text=u'sample 2'),
                Link(url='http://example.com/sample2.jpg', text=u''),
                Link(url='http://example.com/sample3.html', text=u'sample 3 text'),
                Link(url='http://example.com/sample3.html#foo', text='sample 3 repetition with fragment'),
                Link(url='http://www.google.com/something', text=u''),
                Link(url='http://example.com/innertag.html', text=u'inner tag'),
                Link(url=page4_url, text=u'href with whitespaces'),
            ])

            lx = self.extractor_cls(attrs=None)
            self.assertEqual(lx.extract_links(self.response), [])

        def test_tags(self):
            html = (
                b'<html><area href="sample1.html"></area>'
                b'<a href="sample2.html">sample 2</a><img src="sample2.jpg"/></html>'
            )
            response = HtmlResponse("http://example.com/index.html", body=html)

            lx = self.extractor_cls(tags=None)
            self.assertEqual(lx.extract_links(response), [])

            lx = self.extractor_cls()
            self.assertEqual(lx.extract_links(response), [
                Link(url='http://example.com/sample1.html', text=u''),
                Link(url='http://example.com/sample2.html', text=u'sample 2'),
            ])

            lx = self.extractor_cls(tags="area")
            self.assertEqual(lx.extract_links(response), [
                Link(url='http://example.com/sample1.html', text=u''),
            ])

            lx = self.extractor_cls(tags="a")
            self.assertEqual(lx.extract_links(response), [
                Link(url='http://example.com/sample2.html', text=u'sample 2'),
            ])

            lx = self.extractor_cls(tags=("a", "img"), attrs=("href", "src"), deny_extensions=())
            self.assertEqual(lx.extract_links(response), [
                Link(url='http://example.com/sample2.html', text=u'sample 2'),
                Link(url='http://example.com/sample2.jpg', text=u''),
            ])

        def test_tags_attrs(self):
            html = b"""
            <html><body>
            <div id="item1" data-url="get?id=1"><a href="#">Item 1</a></div>
            <div id="item2" data-url="get?id=2"><a href="#">Item 2</a></div>
            </body></html>
            """
            response = HtmlResponse("http://example.com/index.html", body=html)

            lx = self.extractor_cls(tags='div', attrs='data-url')
            self.assertEqual(lx.extract_links(response), [
                Link(url='http://example.com/get?id=1', text=u'Item 1', fragment='', nofollow=False),
                Link(url='http://example.com/get?id=2', text=u'Item 2', fragment='', nofollow=False)
            ])

            lx = self.extractor_cls(tags=('div',), attrs=('data-url',))
            self.assertEqual(lx.extract_links(response), [
                Link(url='http://example.com/get?id=1', text=u'Item 1', fragment='', nofollow=False),
                Link(url='http://example.com/get?id=2', text=u'Item 2', fragment='', nofollow=False)
            ])

        def test_xhtml(self):
            xhtml = b"""
    <?xml version="1.0"?>
    <!DOCTYPE html PUBLIC "-//W3C//DTD XHTML 1.0 Strict//EN"
        "http://www.w3.org/TR/xhtml1/DTD/xhtml1-strict.dtd">
    <html xmlns="http://www.w3.org/1999/xhtml" xml:lang="en" lang="en">
    <head>
        <title>XHTML document title</title>
    </head>
    <body>
        <div class='links'>
        <p><a href="/about.html">About us</a></p>
        </div>
        <div>
        <p><a href="/follow.html">Follow this link</a></p>
        </div>
        <div>
        <p><a href="/nofollow.html" rel="nofollow">Dont follow this one</a></p>
        </div>
        <div>
        <p><a href="/nofollow2.html" rel="blah">Choose to follow or not</a></p>
        </div>
        <div>
        <p><a href="http://google.com/something" rel="external nofollow">External link not to follow</a></p>
        </div>
    </body>
    </html>
            """

            response = HtmlResponse("http://example.com/index.xhtml", body=xhtml)

            lx = self.extractor_cls()
            self.assertEqual(
                lx.extract_links(response),
                [
                    Link(url='http://example.com/about.html', text=u'About us', fragment='', nofollow=False),
                    Link(url='http://example.com/follow.html', text=u'Follow this link', fragment='', nofollow=False),
<<<<<<< HEAD
                    Link(url='http://example.com/nofollow.html', text=u'Dont follow this one', fragment='',
                         nofollow=True),
                    Link(url='http://example.com/nofollow2.html', text=u'Choose to follow or not', fragment='',
                         nofollow=False),
=======
                    Link(url='http://example.com/nofollow.html', text=u'Dont follow this one', fragment='', nofollow=True),
                    Link(url='http://example.com/nofollow2.html', text=u'Choose to follow or not', fragment='', nofollow=False),
>>>>>>> fffb0a5b
                    Link(url='http://google.com/something', text=u'External link not to follow', nofollow=True),
                ]
            )

            response = XmlResponse("http://example.com/index.xhtml", body=xhtml)

            lx = self.extractor_cls()
            self.assertEqual(
                lx.extract_links(response),
                [
                    Link(url='http://example.com/about.html', text=u'About us', fragment='', nofollow=False),
                    Link(url='http://example.com/follow.html', text=u'Follow this link', fragment='', nofollow=False),
<<<<<<< HEAD
                    Link(url='http://example.com/nofollow.html', text=u'Dont follow this one', fragment='',
                         nofollow=True),
                    Link(url='http://example.com/nofollow2.html', text=u'Choose to follow or not', fragment='',
                         nofollow=False),
=======
                    Link(url='http://example.com/nofollow.html', text=u'Dont follow this one', fragment='', nofollow=True),
                    Link(url='http://example.com/nofollow2.html', text=u'Choose to follow or not', fragment='', nofollow=False),
>>>>>>> fffb0a5b
                    Link(url='http://google.com/something', text=u'External link not to follow', nofollow=True),
                ]
            )

        def test_link_wrong_href(self):
            html = b"""
            <a href="http://example.org/item1.html">Item 1</a>
            <a href="http://[example.org/item2.html">Item 2</a>
            <a href="http://example.org/item3.html">Item 3</a>
            """
            response = HtmlResponse("http://example.org/index.html", body=html)
            lx = self.extractor_cls()
            self.assertEqual([link for link in lx.extract_links(response)], [
                Link(url='http://example.org/item1.html', text=u'Item 1', nofollow=False),
                Link(url='http://example.org/item3.html', text=u'Item 3', nofollow=False),
            ])

        def test_ftp_links(self):
            body = b"""
            <html><body>
            <div><a href="ftp://www.external.com/">An Item</a></div>
            </body></html>"""
            response = HtmlResponse("http://www.example.com/index.html", body=body, encoding='utf8')
            lx = self.extractor_cls()
            self.assertEqual(lx.extract_links(response), [
                Link(url='ftp://www.external.com/', text=u'An Item', fragment='', nofollow=False),
            ])

        def test_pickle_extractor(self):
            lx = self.extractor_cls()
            self.assertIsInstance(pickle.loads(pickle.dumps(lx)), self.extractor_cls)


class LxmlLinkExtractorTestCase(Base.LinkExtractorTestCase):
    extractor_cls = LxmlLinkExtractor

    def test_link_wrong_href(self):
        html = b"""
        <a href="http://example.org/item1.html">Item 1</a>
        <a href="http://[example.org/item2.html">Item 2</a>
        <a href="http://example.org/item3.html">Item 3</a>
        """
        response = HtmlResponse("http://example.org/index.html", body=html)
        lx = self.extractor_cls()
        self.assertEqual([link for link in lx.extract_links(response)], [
            Link(url='http://example.org/item1.html', text=u'Item 1', nofollow=False),
            Link(url='http://example.org/item3.html', text=u'Item 3', nofollow=False),
        ])

    def test_link_restrict_text(self):
        html = b"""
        <a href="http://example.org/item1.html">Pic of a cat</a>
        <a href="http://example.org/item2.html">Pic of a dog</a>
        <a href="http://example.org/item3.html">Pic of a cow</a>
        """
        response = HtmlResponse("http://example.org/index.html", body=html)
        # Simple text inclusion test
        lx = self.extractor_cls(restrict_text='dog')
        self.assertEqual([link for link in lx.extract_links(response)], [
            Link(url='http://example.org/item2.html', text=u'Pic of a dog', nofollow=False),
        ])
        # Unique regex test
        lx = self.extractor_cls(restrict_text=r'of.*dog')
        self.assertEqual([link for link in lx.extract_links(response)], [
            Link(url='http://example.org/item2.html', text=u'Pic of a dog', nofollow=False),
        ])
        # Multiple regex test
        lx = self.extractor_cls(restrict_text=[r'of.*dog', r'of.*cat'])
        self.assertEqual([link for link in lx.extract_links(response)], [
            Link(url='http://example.org/item1.html', text=u'Pic of a cat', nofollow=False),
            Link(url='http://example.org/item2.html', text=u'Pic of a dog', nofollow=False),
        ])

    def test_restrict_xpaths_with_html_entities(self):
        super(LxmlLinkExtractorTestCase, self).test_restrict_xpaths_with_html_entities()

    def test_filteringlinkextractor_deprecation_warning(self):
        """Make sure the FilteringLinkExtractor deprecation warning is not
        issued for LxmlLinkExtractor"""
        with catch_warnings(record=True) as warnings:
            LxmlLinkExtractor()
            self.assertEqual(len(warnings), 0)

            class SubclassedLxmlLinkExtractor(LxmlLinkExtractor):
                pass

            SubclassedLxmlLinkExtractor()
            self.assertEqual(len(warnings), 0)


class FilteringLinkExtractorTest(unittest.TestCase):

    def test_deprecation_warning(self):
        args = [None] * 10
        with catch_warnings(record=True) as warnings:
            FilteringLinkExtractor(*args)
            self.assertEqual(len(warnings), 1)
            self.assertEqual(warnings[0].category, ScrapyDeprecationWarning)
        with catch_warnings(record=True) as warnings:
            class SubclassedFilteringLinkExtractor(FilteringLinkExtractor):
                pass
            SubclassedFilteringLinkExtractor(*args)
            self.assertEqual(len(warnings), 1)
            self.assertEqual(warnings[0].category, ScrapyDeprecationWarning)<|MERGE_RESOLUTION|>--- conflicted
+++ resolved
@@ -422,15 +422,10 @@
                 [
                     Link(url='http://example.com/about.html', text=u'About us', fragment='', nofollow=False),
                     Link(url='http://example.com/follow.html', text=u'Follow this link', fragment='', nofollow=False),
-<<<<<<< HEAD
-                    Link(url='http://example.com/nofollow.html', text=u'Dont follow this one', fragment='',
-                         nofollow=True),
-                    Link(url='http://example.com/nofollow2.html', text=u'Choose to follow or not', fragment='',
-                         nofollow=False),
-=======
-                    Link(url='http://example.com/nofollow.html', text=u'Dont follow this one', fragment='', nofollow=True),
-                    Link(url='http://example.com/nofollow2.html', text=u'Choose to follow or not', fragment='', nofollow=False),
->>>>>>> fffb0a5b
+                    Link(url='http://example.com/nofollow.html', text=u'Dont follow this one',
+                         fragment='', nofollow=True),
+                    Link(url='http://example.com/nofollow2.html', text=u'Choose to follow or not',
+                         fragment='', nofollow=False),
                     Link(url='http://google.com/something', text=u'External link not to follow', nofollow=True),
                 ]
             )
@@ -443,15 +438,10 @@
                 [
                     Link(url='http://example.com/about.html', text=u'About us', fragment='', nofollow=False),
                     Link(url='http://example.com/follow.html', text=u'Follow this link', fragment='', nofollow=False),
-<<<<<<< HEAD
-                    Link(url='http://example.com/nofollow.html', text=u'Dont follow this one', fragment='',
-                         nofollow=True),
-                    Link(url='http://example.com/nofollow2.html', text=u'Choose to follow or not', fragment='',
-                         nofollow=False),
-=======
-                    Link(url='http://example.com/nofollow.html', text=u'Dont follow this one', fragment='', nofollow=True),
-                    Link(url='http://example.com/nofollow2.html', text=u'Choose to follow or not', fragment='', nofollow=False),
->>>>>>> fffb0a5b
+                    Link(url='http://example.com/nofollow.html', text=u'Dont follow this one',
+                         fragment='', nofollow=True),
+                    Link(url='http://example.com/nofollow2.html', text=u'Choose to follow or not',
+                         fragment='', nofollow=False),
                     Link(url='http://google.com/something', text=u'External link not to follow', nofollow=True),
                 ]
             )
