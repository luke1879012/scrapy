import inspect
import logging
import pprint
import signal
import warnings

from twisted.internet import defer
from zope.interface.exceptions import DoesNotImplement

try:
    # zope >= 5.0 only supports MultipleInvalid
    from zope.interface.exceptions import MultipleInvalid
except ImportError:
    MultipleInvalid = None

from zope.interface.verify import verifyClass

from scrapy import signals, Spider
from scrapy.core.engine import ExecutionEngine
from scrapy.exceptions import ScrapyDeprecationWarning
from scrapy.extension import ExtensionManager
from scrapy.interfaces import ISpiderLoader
from scrapy.settings import overridden_settings, Settings
from scrapy.signalmanager import SignalManager
from scrapy.utils.defer import deferred_from_coro
from scrapy.utils.log import (
    configure_logging,
    get_scrapy_root_handler,
    install_scrapy_root_handler,
    log_scrapy_info,
    LogCounterHandler,
)
from scrapy.utils.misc import create_instance, load_object
from scrapy.utils.ossignal import install_shutdown_handlers, signal_names
from scrapy.utils.reactor import install_reactor, verify_installed_reactor


logger = logging.getLogger(__name__)


class Crawler:

    def __init__(self, spidercls, settings=None):
        if isinstance(spidercls, Spider):
            raise ValueError('The spidercls argument must be a class, not an object')

        if isinstance(settings, dict) or settings is None:
            settings = Settings(settings)

        self.spidercls = spidercls
        self.settings = settings.copy()
        self.spidercls.update_settings(self.settings)

        self.signals = SignalManager(self)
        self.stats = load_object(self.settings['STATS_CLASS'])(self)

        handler = LogCounterHandler(self, level=self.settings.get('LOG_LEVEL'))
        logging.root.addHandler(handler)

        d = dict(overridden_settings(self.settings))
        logger.info("Overridden settings:\n%(settings)s",
                    {'settings': pprint.pformat(d)})

        if get_scrapy_root_handler() is not None:
            # scrapy root handler already installed: update it with new settings
            install_scrapy_root_handler(self.settings)
        # lambda is assigned to Crawler attribute because this way it is not
        # garbage collected after leaving __init__ scope
        self.__remove_handler = lambda: logging.root.removeHandler(handler)
        self.signals.connect(self.__remove_handler, signals.engine_stopped)

        lf_cls = load_object(self.settings['LOG_FORMATTER'])
        self.logformatter = lf_cls.from_crawler(self)
        self.extensions = ExtensionManager.from_crawler(self)

        self.settings.freeze()
        self.crawling = False
        self.spider = None
        self.engine = None

    @defer.inlineCallbacks
    def crawl(self, *args, **kwargs):
        if self.crawling:
            raise RuntimeError("Crawling already taking place")
        self.crawling = True

        try:
            self.spider = self._create_spider(*args, **kwargs)
            self.engine = self._create_engine()
<<<<<<< HEAD
            start_requests = yield self.call_start_requests()
=======
            start_requests = iter(self.spider.start_requests_with_control())
>>>>>>> fbb01d19
            yield self.engine.open_spider(self.spider, start_requests)
            yield defer.maybeDeferred(self.engine.start)
        except Exception:
            self.crawling = False
            if self.engine is not None:
                yield self.engine.close()
            raise

    def call_start_requests(self):
        if hasattr(inspect, 'isasyncgenfunction') and inspect.isasyncgenfunction(self.spider.start_requests):
            # requires Python 3.6+
            return self.spider.start_requests().__aiter__()
        elif inspect.iscoroutinefunction(self.spider.start_requests):
            return deferred_from_coro(self.spider.start_requests())
        else:
            return iter(self.spider.start_requests())

    def _create_spider(self, *args, **kwargs):
        return self.spidercls.from_crawler(self, *args, **kwargs)

    def _create_engine(self):
        return ExecutionEngine(self, lambda _: self.stop())

    @defer.inlineCallbacks
    def stop(self):
        """Starts a graceful stop of the crawler and returns a deferred that is
        fired when the crawler is stopped."""
        if self.crawling:
            self.crawling = False
            yield defer.maybeDeferred(self.engine.stop)


class CrawlerRunner:
    """
    This is a convenient helper class that keeps track of, manages and runs
    crawlers inside an already setup :mod:`~twisted.internet.reactor`.

    The CrawlerRunner object must be instantiated with a
    :class:`~scrapy.settings.Settings` object.

    This class shouldn't be needed (since Scrapy is responsible of using it
    accordingly) unless writing scripts that manually handle the crawling
    process. See :ref:`run-from-script` for an example.
    """

    crawlers = property(
        lambda self: self._crawlers,
        doc="Set of :class:`crawlers <scrapy.crawler.Crawler>` started by "
            ":meth:`crawl` and managed by this class."
    )

    @staticmethod
    def _get_spider_loader(settings):
        """ Get SpiderLoader instance from settings """
        cls_path = settings.get('SPIDER_LOADER_CLASS')
        loader_cls = load_object(cls_path)
        excs = (DoesNotImplement, MultipleInvalid) if MultipleInvalid else DoesNotImplement
        try:
            verifyClass(ISpiderLoader, loader_cls)
        except excs:
            warnings.warn(
                'SPIDER_LOADER_CLASS (previously named SPIDER_MANAGER_CLASS) does '
                'not fully implement scrapy.interfaces.ISpiderLoader interface. '
                'Please add all missing methods to avoid unexpected runtime errors.',
                category=ScrapyDeprecationWarning, stacklevel=2
            )
        return loader_cls.from_settings(settings.frozencopy())

    def __init__(self, settings=None):
        if isinstance(settings, dict) or settings is None:
            settings = Settings(settings)
        self.settings = settings
        self.spider_loader = self._get_spider_loader(settings)
        self._crawlers = set()
        self._active = set()
        self.bootstrap_failed = False
        self._handle_twisted_reactor()

    @property
    def spiders(self):
        warnings.warn("CrawlerRunner.spiders attribute is renamed to "
                      "CrawlerRunner.spider_loader.",
                      category=ScrapyDeprecationWarning, stacklevel=2)
        return self.spider_loader

    def crawl(self, crawler_or_spidercls, *args, **kwargs):
        """
        Run a crawler with the provided arguments.

        It will call the given Crawler's :meth:`~Crawler.crawl` method, while
        keeping track of it so it can be stopped later.

        If ``crawler_or_spidercls`` isn't a :class:`~scrapy.crawler.Crawler`
        instance, this method will try to create one using this parameter as
        the spider class given to it.

        Returns a deferred that is fired when the crawling is finished.

        :param crawler_or_spidercls: already created crawler, or a spider class
            or spider's name inside the project to create it
        :type crawler_or_spidercls: :class:`~scrapy.crawler.Crawler` instance,
            :class:`~scrapy.spiders.Spider` subclass or string

        :param list args: arguments to initialize the spider

        :param dict kwargs: keyword arguments to initialize the spider
        """
        if isinstance(crawler_or_spidercls, Spider):
            raise ValueError(
                'The crawler_or_spidercls argument cannot be a spider object, '
                'it must be a spider class (or a Crawler object)')
        crawler = self.create_crawler(crawler_or_spidercls)
        return self._crawl(crawler, *args, **kwargs)

    def _crawl(self, crawler, *args, **kwargs):
        self.crawlers.add(crawler)
        d = crawler.crawl(*args, **kwargs)
        self._active.add(d)

        def _done(result):
            self.crawlers.discard(crawler)
            self._active.discard(d)
            self.bootstrap_failed |= not getattr(crawler, 'spider', None)
            return result

        return d.addBoth(_done)

    def create_crawler(self, crawler_or_spidercls):
        """
        Return a :class:`~scrapy.crawler.Crawler` object.

        * If ``crawler_or_spidercls`` is a Crawler, it is returned as-is.
        * If ``crawler_or_spidercls`` is a Spider subclass, a new Crawler
          is constructed for it.
        * If ``crawler_or_spidercls`` is a string, this function finds
          a spider with this name in a Scrapy project (using spider loader),
          then creates a Crawler instance for it.
        """
        if isinstance(crawler_or_spidercls, Spider):
            raise ValueError(
                'The crawler_or_spidercls argument cannot be a spider object, '
                'it must be a spider class (or a Crawler object)')
        if isinstance(crawler_or_spidercls, Crawler):
            return crawler_or_spidercls
        return self._create_crawler(crawler_or_spidercls)

    def _create_crawler(self, spidercls):
        if isinstance(spidercls, str):
            spidercls = self.spider_loader.load(spidercls)
        return Crawler(spidercls, self.settings)

    def stop(self):
        """
        Stops simultaneously all the crawling jobs taking place.

        Returns a deferred that is fired when they all have ended.
        """
        return defer.DeferredList([c.stop() for c in list(self.crawlers)])

    @defer.inlineCallbacks
    def join(self):
        """
        join()

        Returns a deferred that is fired when all managed :attr:`crawlers` have
        completed their executions.
        """
        while self._active:
            yield defer.DeferredList(self._active)

    def _handle_twisted_reactor(self):
        if self.settings.get("TWISTED_REACTOR"):
            verify_installed_reactor(self.settings["TWISTED_REACTOR"])


class CrawlerProcess(CrawlerRunner):
    """
    A class to run multiple scrapy crawlers in a process simultaneously.

    This class extends :class:`~scrapy.crawler.CrawlerRunner` by adding support
    for starting a :mod:`~twisted.internet.reactor` and handling shutdown
    signals, like the keyboard interrupt command Ctrl-C. It also configures
    top-level logging.

    This utility should be a better fit than
    :class:`~scrapy.crawler.CrawlerRunner` if you aren't running another
    :mod:`~twisted.internet.reactor` within your application.

    The CrawlerProcess object must be instantiated with a
    :class:`~scrapy.settings.Settings` object.

    :param install_root_handler: whether to install root logging handler
        (default: True)

    This class shouldn't be needed (since Scrapy is responsible of using it
    accordingly) unless writing scripts that manually handle the crawling
    process. See :ref:`run-from-script` for an example.
    """

    def __init__(self, settings=None, install_root_handler=True):
        super(CrawlerProcess, self).__init__(settings)
        install_shutdown_handlers(self._signal_shutdown)
        configure_logging(self.settings, install_root_handler)
        log_scrapy_info(self.settings)

    def _signal_shutdown(self, signum, _):
        from twisted.internet import reactor
        install_shutdown_handlers(self._signal_kill)
        signame = signal_names[signum]
        logger.info("Received %(signame)s, shutting down gracefully. Send again to force ",
                    {'signame': signame})
        reactor.callFromThread(self._graceful_stop_reactor)

    def _signal_kill(self, signum, _):
        from twisted.internet import reactor
        install_shutdown_handlers(signal.SIG_IGN)
        signame = signal_names[signum]
        logger.info('Received %(signame)s twice, forcing unclean shutdown',
                    {'signame': signame})
        reactor.callFromThread(self._stop_reactor)

    def start(self, stop_after_crawl=True):
        """
        This method starts a :mod:`~twisted.internet.reactor`, adjusts its pool
        size to :setting:`REACTOR_THREADPOOL_MAXSIZE`, and installs a DNS cache
        based on :setting:`DNSCACHE_ENABLED` and :setting:`DNSCACHE_SIZE`.

        If ``stop_after_crawl`` is True, the reactor will be stopped after all
        crawlers have finished, using :meth:`join`.

        :param boolean stop_after_crawl: stop or not the reactor when all
            crawlers have finished
        """
        from twisted.internet import reactor
        if stop_after_crawl:
            d = self.join()
            # Don't start the reactor if the deferreds are already fired
            if d.called:
                return
            d.addBoth(self._stop_reactor)

        resolver_class = load_object(self.settings["DNS_RESOLVER"])
        resolver = create_instance(resolver_class, self.settings, self, reactor=reactor)
        resolver.install_on_reactor()
        tp = reactor.getThreadPool()
        tp.adjustPoolsize(maxthreads=self.settings.getint('REACTOR_THREADPOOL_MAXSIZE'))
        reactor.addSystemEventTrigger('before', 'shutdown', self.stop)
        reactor.run(installSignalHandlers=False)  # blocking call

    def _graceful_stop_reactor(self):
        d = self.stop()
        d.addBoth(self._stop_reactor)
        return d

    def _stop_reactor(self, _=None):
        from twisted.internet import reactor
        try:
            reactor.stop()
        except RuntimeError:  # raised if already stopped or in shutdown stage
            pass

    def _handle_twisted_reactor(self):
        if self.settings.get("TWISTED_REACTOR"):
            install_reactor(self.settings["TWISTED_REACTOR"])
        super()._handle_twisted_reactor()<|MERGE_RESOLUTION|>--- conflicted
+++ resolved
@@ -87,11 +87,7 @@
         try:
             self.spider = self._create_spider(*args, **kwargs)
             self.engine = self._create_engine()
-<<<<<<< HEAD
             start_requests = yield self.call_start_requests()
-=======
-            start_requests = iter(self.spider.start_requests_with_control())
->>>>>>> fbb01d19
             yield self.engine.open_spider(self.spider, start_requests)
             yield defer.maybeDeferred(self.engine.start)
         except Exception:
@@ -107,7 +103,7 @@
         elif inspect.iscoroutinefunction(self.spider.start_requests):
             return deferred_from_coro(self.spider.start_requests())
         else:
-            return iter(self.spider.start_requests())
+            return iter(self.spider.start_requests_with_control())
 
     def _create_spider(self, *args, **kwargs):
         return self.spidercls.from_crawler(self, *args, **kwargs)
