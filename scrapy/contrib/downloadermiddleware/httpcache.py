<<<<<<< HEAD
=======
from time import time
from email.utils import formatdate
from weakref import WeakKeyDictionary
>>>>>>> 864a7aef
from scrapy import signals
from scrapy.exceptions import NotConfigured, IgnoreRequest
from scrapy.utils.httpobj import urlparse_cached
from scrapy.utils.misc import load_object
<<<<<<< HEAD
=======
from scrapy.contrib.httpcache import rfc1123_to_epoch, parse_cachecontrol
>>>>>>> 864a7aef


class HttpCacheMiddleware(object):

    def __init__(self, settings, stats):
        if not settings.getbool('HTTPCACHE_ENABLED'):
            raise NotConfigured
        self.policy = load_object(settings['HTTPCACHE_POLICY'])(settings)
        self.storage = load_object(settings['HTTPCACHE_STORAGE'])(settings)
        self.ignore_missing = settings.getbool('HTTPCACHE_IGNORE_MISSING')
        self.stats = stats

    @classmethod
    def from_crawler(cls, crawler):
        o = cls(crawler.settings, crawler.stats)
        crawler.signals.connect(o.spider_opened, signal=signals.spider_opened)
        crawler.signals.connect(o.spider_closed, signal=signals.spider_closed)
        return o

    def spider_opened(self, spider):
        self.storage.open_spider(spider)

    def spider_closed(self, spider):
        self.storage.close_spider(spider)

    def process_request(self, request, spider):
        # Skip uncacheable requests
        if not self.policy.should_cache_request(request):
            request.meta['_dont_cache'] = True  # flag as uncacheable
            return

        # Look for cached response and check if expired
        cachedresponse = self.storage.retrieve_response(spider, request)
        if cachedresponse is None:
            self.stats.inc_value('httpcache/miss', spider=spider)
            if self.ignore_missing:
                self.stats.inc_value('httpcache/ignore', spider=spider)
                raise IgnoreRequest("Ignored request not in cache: %s" % request)
            return  # first time request

        # Return cached response only if not expired
        cachedresponse.flags.append('cached')
        if self.policy.is_cached_response_fresh(cachedresponse, request):
            self.stats.inc_value('httpcache/hit', spider=spider)
            return cachedresponse

        # Keep a reference to cached response to avoid a second cache lookup on
        # process_response hook
        request.meta['cached_response'] = cachedresponse

    def process_response(self, request, response, spider):
        # Skip cached responses and uncacheable requests
        if 'cached' in response.flags or '_dont_cache' in request.meta:
            request.meta.pop('_dont_cache', None)
            return response

        # RFC2616 requires origin server to set Date header,
        # http://www.w3.org/Protocols/rfc2616/rfc2616-sec14.html#sec14.18
        if 'Date' not in response.headers:
            response.headers['Date'] = formatdate(usegmt=1)

        # Do not validate first-hand responses
        cachedresponse = request.meta.pop('cached_response', None)
        if cachedresponse is None:
            self.stats.inc_value('httpcache/firsthand', spider=spider)
            self._cache_response(spider, response, request, cachedresponse)
            return response

<<<<<<< HEAD
from scrapy.contrib.httpcache import FilesystemCacheStorage as _FilesystemCacheStorage


=======
        if self.policy.is_cached_response_valid(cachedresponse, response, request):
            self.stats.inc_value('httpcache/revalidate', spider=spider)
            return cachedresponse

        self.stats.inc_value('httpcache/invalidate', spider=spider)
        self._cache_response(spider, response, request, cachedresponse)
        return response

    def _cache_response(self, spider, response, request, cachedresponse):
        if self.policy.should_cache_response(response, request):
            self.stats.inc_value('httpcache/store', spider=spider)
            self.storage.store_response(spider, request, response)
        else:
            self.stats.inc_value('httpcache/uncacheable', spider=spider)


from scrapy.contrib.httpcache import FilesystemCacheStorage as _FilesystemCacheStorage
>>>>>>> 864a7aef
class FilesystemCacheStorage(_FilesystemCacheStorage):

    def __init__(self, *args, **kwargs):
        import warnings
        from scrapy.exceptions import ScrapyDeprecationWarning
        warnings.warn('Importing FilesystemCacheStorage from '
                      'scrapy.contrib.downloadermiddlware.httpcache is '
                      'deprecated, use scrapy.contrib.httpcache instead.',
                      category=ScrapyDeprecationWarning, stacklevel=1)
        super(_FilesystemCacheStorage, self).__init__(*args, **kwargs)<|MERGE_RESOLUTION|>--- conflicted
+++ resolved
@@ -1,17 +1,11 @@
-<<<<<<< HEAD
-=======
 from time import time
 from email.utils import formatdate
 from weakref import WeakKeyDictionary
->>>>>>> 864a7aef
 from scrapy import signals
 from scrapy.exceptions import NotConfigured, IgnoreRequest
 from scrapy.utils.httpobj import urlparse_cached
 from scrapy.utils.misc import load_object
-<<<<<<< HEAD
-=======
 from scrapy.contrib.httpcache import rfc1123_to_epoch, parse_cachecontrol
->>>>>>> 864a7aef
 
 
 class HttpCacheMiddleware(object):
@@ -80,11 +74,6 @@
             self._cache_response(spider, response, request, cachedresponse)
             return response
 
-<<<<<<< HEAD
-from scrapy.contrib.httpcache import FilesystemCacheStorage as _FilesystemCacheStorage
-
-
-=======
         if self.policy.is_cached_response_valid(cachedresponse, response, request):
             self.stats.inc_value('httpcache/revalidate', spider=spider)
             return cachedresponse
@@ -102,7 +91,6 @@
 
 
 from scrapy.contrib.httpcache import FilesystemCacheStorage as _FilesystemCacheStorage
->>>>>>> 864a7aef
 class FilesystemCacheStorage(_FilesystemCacheStorage):
 
     def __init__(self, *args, **kwargs):
