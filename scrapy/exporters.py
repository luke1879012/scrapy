"""
Item Exporters are used to export/serialize items into different formats.
"""

import csv
import io
import pprint
import marshal
import warnings
import pickle
from xml.sax.saxutils import XMLGenerator

from scrapy.utils.serialize import ScrapyJSONEncoder
from scrapy.utils.python import to_bytes, to_unicode, is_listlike
from scrapy.item import BaseItem
from scrapy.exceptions import ScrapyDeprecationWarning


__all__ = ['BaseItemExporter', 'PprintItemExporter', 'PickleItemExporter',
           'CsvItemExporter', 'XmlItemExporter', 'JsonLinesItemExporter',
           'JsonItemExporter', 'MarshalItemExporter']


class BaseItemExporter(object):

    def __init__(self, **kwargs):
        self._configure(kwargs)

    def _configure(self, options, dont_fail=False):
        """Configure the exporter by poping options from the ``options`` dict.
        If dont_fail is set, it won't raise an exception on unexpected options
        (useful for using with keyword arguments in subclasses ``__init__`` methods)
        """
        self.encoding = options.pop('encoding', None)
        self.fields_to_export = options.pop('fields_to_export', None)
        self.export_empty_fields = options.pop('export_empty_fields', False)
        self.indent = options.pop('indent', None)
        if not dont_fail and options:
            raise TypeError("Unexpected options: %s" % ', '.join(options.keys()))

    def export_item(self, item):
        raise NotImplementedError

    def serialize_field(self, field, name, value):
        serializer = field.get('serializer', lambda x: x)
        return serializer(value)

    def start_exporting(self):
        pass

    def finish_exporting(self):
        pass

    def _get_serialized_fields(self, item, default_value=None, include_empty=None):
        """Return the fields to export as an iterable of tuples
        (name, serialized_value)
        """
        if include_empty is None:
            include_empty = self.export_empty_fields
        if self.fields_to_export is None:
            if include_empty and not isinstance(item, dict):
                field_iter = item.fields.keys()
            else:
                field_iter = item.keys()
        else:
            if include_empty:
                field_iter = self.fields_to_export
            else:
                field_iter = (x for x in self.fields_to_export if x in item)

        for field_name in field_iter:
            if field_name in item:
                field = {} if isinstance(item, dict) else item.fields[field_name]
                value = self.serialize_field(field, field_name, item[field_name])
            else:
                value = default_value

            yield field_name, value


class JsonLinesItemExporter(BaseItemExporter):

    def __init__(self, file, **kwargs):
        self._configure(kwargs, dont_fail=True)
        self.file = file
        kwargs.setdefault('ensure_ascii', not self.encoding)
        self.encoder = ScrapyJSONEncoder(**kwargs)

    def export_item(self, item):
        itemdict = dict(self._get_serialized_fields(item))
        data = self.encoder.encode(itemdict) + '\n'
        self.file.write(to_bytes(data, self.encoding))


class JsonItemExporter(BaseItemExporter):

    def __init__(self, file, **kwargs):
        self._configure(kwargs, dont_fail=True)
        self.file = file
        # there is a small difference between the behaviour or JsonItemExporter.indent
        # and ScrapyJSONEncoder.indent. ScrapyJSONEncoder.indent=None is needed to prevent
        # the addition of newlines everywhere
        json_indent = self.indent if self.indent is not None and self.indent > 0 else None
        kwargs.setdefault('indent', json_indent)
        kwargs.setdefault('ensure_ascii', not self.encoding)
        self.encoder = ScrapyJSONEncoder(**kwargs)
        self.first_item = True

    def _beautify_newline(self):
        if self.indent is not None:
            self.file.write(b'\n')

    def start_exporting(self):
        self.file.write(b"[")
        self._beautify_newline()

    def finish_exporting(self):
        self._beautify_newline()
        self.file.write(b"]")

    def export_item(self, item):
        if self.first_item:
            self.first_item = False
        else:
            self.file.write(b',')
            self._beautify_newline()
        itemdict = dict(self._get_serialized_fields(item))
        data = self.encoder.encode(itemdict)
        self.file.write(to_bytes(data, self.encoding))


class XmlItemExporter(BaseItemExporter):

    def __init__(self, file, **kwargs):
        self.item_element = kwargs.pop('item_element', 'item')
        self.root_element = kwargs.pop('root_element', 'items')
        self._configure(kwargs)
        if not self.encoding:
            self.encoding = 'utf-8'
        self.xg = XMLGenerator(file, encoding=self.encoding)

    def _beautify_newline(self, new_item=False):
        if self.indent is not None and (self.indent > 0 or new_item):
            self.xg.characters('\n')

    def _beautify_indent(self, depth=1):
        if self.indent:
            self.xg.characters(' ' * self.indent * depth)

    def start_exporting(self):
        self.xg.startDocument()
        self.xg.startElement(self.root_element, {})
        self._beautify_newline(new_item=True)

    def export_item(self, item):
        self._beautify_indent(depth=1)
        self.xg.startElement(self.item_element, {})
        self._beautify_newline()
        for name, value in self._get_serialized_fields(item, default_value=''):
            self._export_xml_field(name, value, depth=2)
        self._beautify_indent(depth=1)
        self.xg.endElement(self.item_element)
        self._beautify_newline(new_item=True)

    def finish_exporting(self):
        self.xg.endElement(self.root_element)
        self.xg.endDocument()

    def _export_xml_field(self, name, serialized_value, depth):
        self._beautify_indent(depth=depth)
        self.xg.startElement(name, {})
        if hasattr(serialized_value, 'items'):
            self._beautify_newline()
            for subname, value in serialized_value.items():
                self._export_xml_field(subname, value, depth=depth+1)
            self._beautify_indent(depth=depth)
        elif is_listlike(serialized_value):
            self._beautify_newline()
            for value in serialized_value:
                self._export_xml_field('value', value, depth=depth+1)
            self._beautify_indent(depth=depth)
<<<<<<< HEAD
        elif isinstance(serialized_value, str):
=======
        elif isinstance(serialized_value, six.text_type):
>>>>>>> 78ad0163
            self.xg.characters(serialized_value)
        else:
            self.xg.characters(str(serialized_value))
        self.xg.endElement(name)
        self._beautify_newline()


class CsvItemExporter(BaseItemExporter):

    def __init__(self, file, include_headers_line=True, join_multivalued=',', **kwargs):
        self._configure(kwargs, dont_fail=True)
        if not self.encoding:
            self.encoding = 'utf-8'
        self.include_headers_line = include_headers_line
        self.stream = io.TextIOWrapper(
            file,
            line_buffering=False,
            write_through=True,
            encoding=self.encoding,
            newline='' # Windows needs this https://github.com/scrapy/scrapy/issues/3034
        )
        self.csv_writer = csv.writer(self.stream, **kwargs)
        self._headers_not_written = True
        self._join_multivalued = join_multivalued

    def serialize_field(self, field, name, value):
        serializer = field.get('serializer', self._join_if_needed)
        return serializer(value)

    def _join_if_needed(self, value):
        if isinstance(value, (list, tuple)):
            try:
                return self._join_multivalued.join(value)
            except TypeError:  # list in value may not contain strings
                pass
        return value

    def export_item(self, item):
        if self._headers_not_written:
            self._headers_not_written = False
            self._write_headers_and_set_fields_to_export(item)

        fields = self._get_serialized_fields(item, default_value='',
                                             include_empty=True)
        values = list(self._build_row(x for _, x in fields))
        self.csv_writer.writerow(values)

    def _build_row(self, values):
        for s in values:
            try:
                yield to_unicode(s, self.encoding)
            except TypeError:
                yield s

    def _write_headers_and_set_fields_to_export(self, item):
        if self.include_headers_line:
            if not self.fields_to_export:
                if isinstance(item, dict):
                    # for dicts try using fields of the first item
                    self.fields_to_export = list(item.keys())
                else:
                    # use fields declared in Item
                    self.fields_to_export = list(item.fields.keys())
            row = list(self._build_row(self.fields_to_export))
            self.csv_writer.writerow(row)


class PickleItemExporter(BaseItemExporter):

    def __init__(self, file, protocol=2, **kwargs):
        self._configure(kwargs)
        self.file = file
        self.protocol = protocol

    def export_item(self, item):
        d = dict(self._get_serialized_fields(item))
        pickle.dump(d, self.file, self.protocol)


class MarshalItemExporter(BaseItemExporter):
    """Exports items in a Python-specific binary format (see
    :mod:`marshal`).

    :param file: The file-like object to use for exporting the data. Its
                 ``write`` method should accept :class:`bytes` (a disk file
                 opened in binary mode, a :class:`~io.BytesIO` object, etc)
    """

    def __init__(self, file, **kwargs):
        self._configure(kwargs)
        self.file = file

    def export_item(self, item):
        marshal.dump(dict(self._get_serialized_fields(item)), self.file)


class PprintItemExporter(BaseItemExporter):

    def __init__(self, file, **kwargs):
        self._configure(kwargs)
        self.file = file

    def export_item(self, item):
        itemdict = dict(self._get_serialized_fields(item))
        self.file.write(to_bytes(pprint.pformat(itemdict) + '\n'))


class PythonItemExporter(BaseItemExporter):
    """This is a base class for item exporters that extends
    :class:`BaseItemExporter` with support for nested items.

    It serializes items to built-in Python types, so that any serialization
    library (e.g. :mod:`json` or msgpack_) can be used on top of it.

    .. _msgpack: https://pypi.org/project/msgpack/
    """
    def _configure(self, options, dont_fail=False):
        self.binary = options.pop('binary', True)
        super(PythonItemExporter, self)._configure(options, dont_fail)
        if self.binary:
            warnings.warn(
                "PythonItemExporter will drop support for binary export in the future",
                ScrapyDeprecationWarning)
        if not self.encoding:
            self.encoding = 'utf-8'

    def serialize_field(self, field, name, value):
        serializer = field.get('serializer', self._serialize_value)
        return serializer(value)

    def _serialize_value(self, value):
        if isinstance(value, BaseItem):
            return self.export_item(value)
        if isinstance(value, dict):
            return dict(self._serialize_dict(value))
        if is_listlike(value):
            return [self._serialize_value(v) for v in value]
        encode_func = to_bytes if self.binary else to_unicode
        if isinstance(value, (str, bytes)):
            return encode_func(value, encoding=self.encoding)
        return value

    def _serialize_dict(self, value):
        for key, val in value.items():
            key = to_bytes(key) if self.binary else key
            yield key, self._serialize_value(val)

    def export_item(self, item):
        result = dict(self._get_serialized_fields(item))
        if self.binary:
            result = dict(self._serialize_dict(result))
        return result<|MERGE_RESOLUTION|>--- conflicted
+++ resolved
@@ -179,11 +179,7 @@
             for value in serialized_value:
                 self._export_xml_field('value', value, depth=depth+1)
             self._beautify_indent(depth=depth)
-<<<<<<< HEAD
         elif isinstance(serialized_value, str):
-=======
-        elif isinstance(serialized_value, six.text_type):
->>>>>>> 78ad0163
             self.xg.characters(serialized_value)
         else:
             self.xg.characters(str(serialized_value))
